from __future__ import absolute_import
import tupak
from tupak.core import prior
from tupak.core.result import Result
import unittest
from mock import MagicMock
import numpy as np
import inspect
import os
import copy


class TestGaussianLikelihood(unittest.TestCase):

    def setUp(self):
        self.N = 100
        self.sigma = 0.1
        self.x = np.linspace(0, 1, self.N)
        self.y = 2 * self.x + 1 + np.random.normal(0, self.sigma, self.N)

        def test_function(x, m, c):
            return m * x + c
        self.function = test_function

    def tearDown(self):
        del self.N
        del self.sigma
        del self.x
        del self.y
        del self.function

    def test_known_sigma(self):
        likelihood = tupak.core.likelihood.GaussianLikelihood(
            self.x, self.y, self.function, self.sigma)
        likelihood.parameters['m'] = 2
        likelihood.parameters['c'] = 0
        likelihood.log_likelihood()
        self.assertEqual(likelihood.sigma, self.sigma)

    def test_known_array_sigma(self):
        sigma_array = np.ones(self.N) * self.sigma
        likelihood = tupak.core.likelihood.GaussianLikelihood(
            self.x, self.y, self.function, sigma_array)
        likelihood.parameters['m'] = 2
        likelihood.parameters['c'] = 0
        likelihood.log_likelihood()
        self.assertTrue(type(likelihood.sigma) == type(sigma_array))
        self.assertTrue(all(likelihood.sigma == sigma_array))

    def test_unknown_float_sigma(self):
        likelihood = tupak.core.likelihood.GaussianLikelihood(
            self.x, self.y, self.function, sigma=None)
        likelihood.parameters['m'] = 2
        likelihood.parameters['c'] = 0
        self.assertTrue(likelihood.sigma is None)
        with self.assertRaises(TypeError):
            likelihood.log_likelihood()
        likelihood.parameters['sigma'] = 1
        likelihood.log_likelihood()
        self.assertTrue(likelihood.sigma is None)

    def test_y(self):
        likelihood = tupak.core.likelihood.GaussianLikelihood(
            self.x, self.y, self.function, self.sigma)
        self.assertTrue(all(likelihood.y == self.y))

    def test_x(self):
        likelihood = tupak.core.likelihood.GaussianLikelihood(
            self.x, self.y, self.function, self.sigma)
        self.assertTrue(all(likelihood.x == self.x))

    def test_N(self):
        likelihood = tupak.core.likelihood.GaussianLikelihood(
            self.x, self.y, self.function, self.sigma)
        self.assertTrue(likelihood.N == len(self.x))


<<<<<<< HEAD
class TestStudentTLikelihood(unittest.TestCase):
    
    def setUp(self):
        self.N = 100
        self.nu = self.N-2
        self.sigma = 1
        self.x = np.linspace(0, 1, self.N)
        self.y = 2 * self.x + 1 + np.random.normal(0, self.sigma, self.N)

        def test_function(x, m, c):
            return m * x + c
        self.function = test_function

    def tearDown(self):
        del self.N
        del self.sigma
        del self.x
        del self.y
        del self.function

    def test_known_sigma(self):
        likelihood = tupak.core.likelihood.StudentTLikelihood(
            self.x, self.y, self.function, self.nu, self.sigma)
        likelihood.parameters['m'] = 2
        likelihood.parameters['c'] = 0
        likelihood.log_likelihood()
        self.assertEqual(likelihood.sigma, self.sigma)

    def test_unknown_float_nu(self):
        likelihood = tupak.core.likelihood.StudentTLikelihood(
            self.x, self.y, self.function, nu=None)
        likelihood.parameters['m'] = 2
        likelihood.parameters['c'] = 0
        self.assertTrue(likelihood.nu is None)
        with self.assertRaises((TypeError, ValueError)):
            likelihood.log_likelihood()
        likelihood.parameters['nu'] = 98
        likelihood.log_likelihood()
        self.assertTrue(likelihood.nu is None)

    def test_y(self):
        likelihood = tupak.core.likelihood.StudentTLikelihood(
            self.x, self.y, self.function, self.nu, self.sigma)
        self.assertTrue(all(likelihood.y == self.y))

    def test_x(self):
        likelihood = tupak.core.likelihood.StudentTLikelihood(
            self.x, self.y, self.function, self.nu, self.sigma)
        self.assertTrue(all(likelihood.x == self.x))

    def test_N(self):
        likelihood = tupak.core.likelihood.StudentTLikelihood(
            self.x, self.y, self.function, self.nu, self.sigma)
=======
class TestPoissonLikelihood(unittest.TestCase):
    
    def setUp(self):
        self.N = 100
        self.mu = 5
        self.x = np.linspace(0, 1, self.N)
        self.y = np.random.poisson(self.mu, self.N)
        self.yfloat = np.copy(self.y)*1.
        self.yneg = np.copy(self.y)
        self.yneg[0] = -1

        def test_function(x, c):
            return c

        def test_function_array(x, c):
            return np.ones(len(x))*c

        self.function = test_function
        self.function_array = test_function_array

    def tearDown(self):
        del self.N
        del self.mu
        del self.x
        del self.y
        del self.yfloat
        del self.yneg
        del self.function
        del self.function_array

    def test_non_integer(self):
        with self.assertRaises(ValueError):
            tupak.core.likelihood.PoissonLikelihood(
                self.x, self.yfloat, self.function)

    def test_negative(self):
        with self.assertRaises(ValueError):
            tupak.core.likelihood.PoissonLikelihood(
                self.x, self.yneg, self.function)

    def test_neg_rate(self):
        likelihood = tupak.core.likelihood.PoissonLikelihood(
            self.x, self.y, self.function)
        likelihood.parameters['c'] = -2
        with self.assertRaises(ValueError):
            likelihood.log_likelihood()

    def test_neg_rate_array(self):
        likelihood = tupak.core.likelihood.PoissonLikelihood(
            self.x, self.y, self.function_array)
        likelihood.parameters['c'] = -2
        with self.assertRaises(ValueError):
            likelihood.log_likelihood()

    def test_y(self):
        likelihood = tupak.core.likelihood.PoissonLikelihood(
            self.x, self.y, self.function)
        self.assertTrue(all(likelihood.y == self.y))

    def test_x(self):
        likelihood = tupak.core.likelihood.PoissonLikelihood(
            self.x, self.y, self.function)
        self.assertTrue(all(likelihood.x == self.x))

    def test_N(self):
        likelihood = tupak.core.likelihood.PoissonLikelihood(
            self.x, self.y, self.function)
        self.assertTrue(likelihood.N == len(self.x))


class TestExponentialLikelihood(unittest.TestCase):
    
    def setUp(self):
        self.N = 100
        self.mu = 5
        self.x = np.linspace(0, 1, self.N)
        self.y = np.random.exponential(self.mu, self.N)
        self.yneg = np.copy(self.y)
        self.yneg[0] = -1.

        def test_function(x, c):
            return c

        def test_function_array(x, c):
            return c*np.ones(len(x))

        self.function = test_function
        self.function_array = test_function_array

    def tearDown(self):
        del self.N
        del self.mu
        del self.x
        del self.y
        del self.yneg
        del self.function
        del self.function_array

    def test_negative_data(self):
        with self.assertRaises(ValueError):
            tupak.core.likelihood.ExponentialLikelihood(self.x, self.yneg, self.function)

    def test_negative_function(self):
        likelihood = tupak.core.likelihood.ExponentialLikelihood(
            self.x, self.y, self.function)
        likelihood.parameters['c'] = -1
        self.assertEqual(likelihood.log_likelihood(), -np.inf)

    def test_negative_array_function(self):
        likelihood = tupak.core.likelihood.ExponentialLikelihood(
            self.x, self.y, self.function_array)
        likelihood.parameters['c'] = -1
        self.assertEqual(likelihood.log_likelihood(), -np.inf)

    def test_y(self):
        likelihood = tupak.core.likelihood.ExponentialLikelihood(
            self.x, self.y, self.function)
        self.assertTrue(all(likelihood.y == self.y))

    def test_x(self):
        likelihood = tupak.core.likelihood.ExponentialLikelihood(
            self.x, self.y, self.function)
        self.assertTrue(all(likelihood.x == self.x))

    def test_N(self):
        likelihood = tupak.core.likelihood.ExponentialLikelihood(
            self.x, self.y, self.function)
>>>>>>> 29511c80
        self.assertTrue(likelihood.N == len(self.x))


if __name__ == '__main__':
    unittest.main()<|MERGE_RESOLUTION|>--- conflicted
+++ resolved
@@ -75,7 +75,6 @@
         self.assertTrue(likelihood.N == len(self.x))
 
 
-<<<<<<< HEAD
 class TestStudentTLikelihood(unittest.TestCase):
     
     def setUp(self):
@@ -129,7 +128,9 @@
     def test_N(self):
         likelihood = tupak.core.likelihood.StudentTLikelihood(
             self.x, self.y, self.function, self.nu, self.sigma)
-=======
+        self.assertTrue(likelihood.N == len(self.x))
+
+
 class TestPoissonLikelihood(unittest.TestCase):
     
     def setUp(self):
@@ -257,7 +258,6 @@
     def test_N(self):
         likelihood = tupak.core.likelihood.ExponentialLikelihood(
             self.x, self.y, self.function)
->>>>>>> 29511c80
         self.assertTrue(likelihood.N == len(self.x))
 
 
