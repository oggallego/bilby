--- conflicted
+++ resolved
@@ -3,11 +3,7 @@
 import numpy as np
 from scipy.interpolate import InterpolatedUnivariateSpline
 
-<<<<<<< HEAD
-from ..core.prior import (PriorDict, Uniform, Prior, DeltaFunction, Gaussian,
-=======
 from ..core.prior import (ConditionalPriorDict, PriorDict, Uniform, Prior, DeltaFunction, Gaussian,
->>>>>>> 7ca88563
                           Interped, Constraint, ConditionalUniform, conditional_prior_factory)
 from ..core.utils import infer_args_from_method, logger
 from .conversion import (
