# All notable changes will be documented in this file

## Unreleased

Changes currently on master, but not under a tag.

### Changes
<<<<<<< HEAD
- Make BBH/BNS parameter conversion more logical
- Source frame masses/spins included in posterior
=======
- Make filling in posterior with fixed parameters work
>>>>>>> 5eac59f9

## [0.3] 2018-01-02

### Added
- Joint-likelihood added
- PyMC3 works with the GravitationalWaveTransient likelihood
- flake8 syntax checking in CI
- Binary neutron star source model
- Allow units to be included in parameter labels
- Add nested samples to dynesty output
- Add more \_\_repr\_\_ methods
- Add ability to plot max likelihood and draws from the posterior
- Document samplers in more detail
- Added the CPNest sampler
- Adds custom titles to corner plots
- Adds plotting of the prior on 1D marginal distributions of corner plots
- Adds a method to plot time-domain GW data
- Added pipenv as a dependency manager
- Hyperparameter estimation now enables the user to provide the single event evidences
- Add nested samples to nestle output
- Prior and child classes now implement the \_\_eq\_\_ magic method for comparisons
- Added default kwargs for each sampler class
- Added NestedSampler and MCSampler helper classes
- Added sampler_requirements.txt file
- Add AlignedSpin gw prior
- Add units to know prior files
- Add pipenv functionality
- Tests run in custom dockerfiles

### Changes
- Fix construct_cbc_derived_parameters
- Autocorrelation calculation moved into parent class
- Fix interpretation of kwargs for dynesty
- PowerSpectralDensity structure modified
- Fixed bug in get_open_data
- Modified how sampling in non-standard parameters is done, the
  `non_standard_sampling_parameter_keys` kwarg has been removed
- .prior files are no longer created. The prior is stored in the result object.
- Removed external_sampler and external_sampler_function attribute from Sampler
- Made conversion of number of livepoint kwargs consistent and streamlined throughout the Nested sampler classes
- Fix label creation in plot_multiple, evidences and repeated plots.
- Changed the way repr works for priors. The repr can now be used to
re-instantiate the Prior in most cases
- Users can now choose to overwrite existing result files, rather than creating
  a .old file.
- Make likelihood values stored in the posterior correct for dynesty and nestle
- pymultinest output now stored in {outdir}/pm_{label}/

### Removed
- Removes the "--detectors" command line argument (not a general CLI requirement)

## [0.2.2] 2018-09-04

### Added
- Add functionality to sample in redshift and reconstruction of source frame masses.
- Add functionality to combine result objects.
- Enable initial values for emcee to be specified.
- Add support for eccentric BBH

### Changed
- Specifying detectors by name from the default command line options has been removed.
- The prior on polarisation phase has been reduced to [0, pi].
- More prior distributions added.
- More samplers supported, pymc3
- More core likelihoods, Poisson, Student's-t
- Result print function fixed
- Add snr functions as methods of `Interferometer`
- The paths between imports where changed so that calls such as
  `bilby.WaveformGenerator` no longer work. Instead, we need to use
  `bilby.gw.WaveformGenerator`. This was done to keep things cleaner going
  forward (when, for example, there may be multiple wfg's).
- Samplers reorganised into individual files.

## [0.2.1] 2018-07-18

### Added
- InterferometerStrainData now handles both time-domain and frequencu-domain data
- Adds documentation on setting data (https://monash.docs.ligo.org/bilby/transient-gw-data.html)
- Checkpointing for `dynesty`: the sampling will be checkpointed every 10 minutes (approximately) and can be resumed.
- Add functionality to plot multiple results in a corner plot, see `bilby.core.result.plot_multiple()`.
- Likelihood evaluations are now saved along with the posteriors.

### Changed
- Changed to using `setuptools` for installation.
- Clean up of real data handling: all data is now windowed with a 0.4s roll off (unless set otherwise) and low-pass filtered.
- Add explicit method to create a power spectral density from time-domain data
- Clean up of `PowerSpectralDensity()` - addds `set_from` methods to handle various ways to define the PSD.
- Clean up of `detectors.py`: adds an `InterferometerStrainData` to handle strain data and `InterferometerSet` to handle multiple interferometers. All data setting should primarily be done through the `Interferometer.set_strain_data..` methods.
- Fix the comments and units of `nfft` and `infft` and general improvement to documentation of data.
- Fixed a bug in create_time_series
- Enable marginalisation over calibration uncertainty in Inteferemeter data.
- Fixed the normalisation of the marginalised `GravtitationalWaveTransient` likelihood.
- Fixed a bug in the detector response.

## [0.2.0] 2018-06-17

First `pip` installable version https://pypi.org/project/BILBY/ .

### Added
- Reoriganisation of the directory into `bilby.core` and `bilby.gw`.
- Reading of frame files.
- Major effort to update all docstrings and add some documentation.
- Marginalized likelihoods.
- Examples of searches for gravitational waves from a Supernova and using a sine-Gaussian.
- A `PriorSet` to handle sets of priors and allows reading in from a standardised prior file (see https://monash.docs.ligo.org/bilby/prior.html).
- A standardised file for storing detector data.

### Removed
- All chainconsumer dependency as this was causing issues.
<|MERGE_RESOLUTION|>--- conflicted
+++ resolved
@@ -5,12 +5,9 @@
 Changes currently on master, but not under a tag.
 
 ### Changes
-<<<<<<< HEAD
 - Make BBH/BNS parameter conversion more logical
 - Source frame masses/spins included in posterior
-=======
 - Make filling in posterior with fixed parameters work
->>>>>>> 5eac59f9
 
 ## [0.3] 2018-01-02
 
