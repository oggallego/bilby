--- conflicted
+++ resolved
@@ -146,20 +146,20 @@
             logging.info('  {} = {}'.format(key, self.priors[key].peak))
 
     def verify_parameters(self):
-<<<<<<< HEAD
+# <<<<<<< HEAD
         for key in self.priors:
             self.likelihood.waveform_generator.parameters[key] = self.priors[key].sample()
         try:
             self.likelihood.waveform_generator.frequency_domain_strain()
         except TypeError:
             raise TypeError('Waveform generation failed. Have you definitely specified all the parameters?')
-=======
-        required_keys = self.priors
-        unmatched_keys = [r for r in required_keys if r not in self.likelihood.parameters]
-        if len(unmatched_keys) > 0:
-            raise KeyError(
-                "Source model does not contain keys {}".format(unmatched_keys))
->>>>>>> 9cab1ac3
+# =======
+#         required_keys = self.priors
+#         unmatched_keys = [r for r in required_keys if r not in self.likelihood.parameters]
+#         if len(unmatched_keys) > 0:
+#             raise KeyError(
+#                 "Source model does not contain keys {}".format(unmatched_keys))
+# >>>>>>> master
 
     def prior_transform(self, theta):
         return [self.priors[key].rescale(t) for key, t in zip(self.__search_parameter_keys, theta)]
@@ -405,11 +405,11 @@
 
 def run_sampler(likelihood, priors=None, label='label', outdir='outdir',
                 sampler='nestle', use_ratio=True, injection_parameters=None,
-<<<<<<< HEAD
-                sampling_parameters=None, **sampler_kwargs):
-=======
-                **kwargs):
->>>>>>> 9cab1ac3
+# <<<<<<< HEAD
+                sampling_parameters=None, **kwargs):
+# =======
+#                 **kwargs):
+# >>>>>>> master
     """
     The primary interface to easy parameter estimation
 
@@ -448,29 +448,29 @@
 
     if priors is None:
         priors = dict()
-<<<<<<< HEAD
-    fill_priors(priors, likelihood.waveform_generator, sampling_parameters)
-=======
+# <<<<<<< HEAD
+#     fill_priors(priors, likelihood.waveform_generator, sampling_parameters)
+# =======
     priors = fill_priors(priors, likelihood)
->>>>>>> 9cab1ac3
+# >>>>>>> master
     tupak.prior.write_priors_to_file(priors, outdir)
 
     if implemented_samplers.__contains__(sampler.title()):
         sampler_class = globals()[sampler.title()]
         sampler = sampler_class(likelihood, priors, sampler, outdir=outdir,
                                 label=label, use_ratio=use_ratio,
-<<<<<<< HEAD
-                                **sampler_kwargs)
+# <<<<<<< HEAD
+                                **kwargs)
 
         likelihood.waveform_generator.search_parameter_keys = [
             key for key in priors if not isinstance(priors[key], tupak.prior.DeltaFunction)]
-=======
-                                **kwargs)
+# =======
+#                                 **kwargs)
         if sampler.cached_result:
             logging.info("Using cached result")
             return sampler.cached_result
 
->>>>>>> 9cab1ac3
+# >>>>>>> master
         result = sampler.run_sampler()
         result.noise_logz = likelihood.noise_log_likelihood()
         if use_ratio:
@@ -482,15 +482,15 @@
             result.injection_parameters = injection_parameters
             tupak.conversion.generate_all_bbh_parameters(result.injection_parameters)
         result.fixed_parameter_keys = [key for key in priors if isinstance(key, prior.DeltaFunction)]
-<<<<<<< HEAD
+# <<<<<<< HEAD
         # result.prior = prior  # Removed as this breaks the saving of the data
         result.samples_to_data_frame(waveform_generator=likelihood.waveform_generator,
                                      interferometers=likelihood.interferometers, priors=priors)
-=======
-        result.priors = priors
+# =======
+#         result.priors = priors
         result.kwargs = sampler.kwargs
         result.samples_to_data_frame()
->>>>>>> 9cab1ac3
+# >>>>>>> master
         result.save_to_file(outdir=outdir, label=label)
         return result
     else:
